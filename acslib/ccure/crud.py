--- conflicted
+++ resolved
@@ -1,13 +1,5 @@
 from typing import Optional
 
-<<<<<<< HEAD
-from acslib.base import ACSRequestData, ACSRequestException, ACSRequestResponse, status
-from acslib.base.connection import ACSConnection, ACSRequestMethod
-from acslib.ccure.base import CcureACS
-from acslib.ccure.connection import CcureConnection
-from acslib.ccure.search import ClearanceFilter, CredentialFilter, PersonnelFilter
-from acslib.ccure.types import CredentialCreateData
-=======
 from acslib.base import ACSRequestData, ACSRequestResponse
 from acslib.base.connection import ACSRequestMethod
 from acslib.ccure.base import CcureACS
@@ -19,7 +11,6 @@
     PersonnelFilter,
 )
 from acslib.ccure.types import ClearanceItemCreateData, ClearanceItemType, CredentialCreateData
->>>>>>> bcc7bae4
 
 
 class CcureAPI:
@@ -35,13 +26,7 @@
         super().__init__(connection)
         self.search_filter = PersonnelFilter()
 
-<<<<<<< HEAD
-    def search(
-        self, terms: list, search_filter: Optional[PersonnelFilter] = None
-    ) -> ACSRequestResponse:
-=======
     def search(self, terms: list, search_filter: Optional[PersonnelFilter] = None) -> list:
->>>>>>> bcc7bae4
         self.logger.info("Searching for personnel")
         search_filter = search_filter or self.search_filter
         request_json = {
@@ -92,13 +77,7 @@
         super().__init__(connection)
         self.search_filter = ClearanceFilter()
 
-<<<<<<< HEAD
-    def search(
-        self, terms: list, search_filter: Optional[ClearanceFilter] = None
-    ) -> ACSRequestResponse:
-=======
     def search(self, terms: list, search_filter: Optional[ClearanceFilter] = None) -> list:
->>>>>>> bcc7bae4
         self.logger.info("Searching for clearances")
         search_filter = search_filter or self.search_filter
         request_json = {
@@ -256,8 +235,6 @@
                 + self.config.endpoints.DELETE_CREDENTIAL.format(_id=record_id),
                 headers=self.connection.base_headers,
             ),
-<<<<<<< HEAD
-=======
         )
 
 
@@ -370,5 +347,4 @@
                 params={"type": item_type.complete, "id": item_id},
                 headers=self.connection.base_headers,
             ),
->>>>>>> bcc7bae4
         )